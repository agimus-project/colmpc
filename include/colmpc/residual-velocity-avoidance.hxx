///////////////////////////////////////////////////////////////////////////////
// BSD 3-Clause License
//
// Copyright (c) 2024, CNRS
// Copyright note valid unless otherwise stated in individual files.
// All rights reserved.
///////////////////////////////////////////////////////////////////////////////

#ifndef COLMPC_RESIDUAL_VELOCITY_AVOIDANCE_HXX_
#define COLMPC_RESIDUAL_VELOCITY_AVOIDANCE_HXX_
#ifdef PINOCCHIO_WITH_HPP_FCL

#include "colmpc/residual-velocity-avoidance.hpp"

namespace colmpc {
using namespace crocoddyl;

template <typename Scalar>
ResidualModelVelocityAvoidanceTpl<Scalar>::ResidualModelVelocityAvoidanceTpl(
    boost::shared_ptr<StateMultibody> state,
    boost::shared_ptr<GeometryModel> geom_model,
    const pinocchio::PairIndex pair_id, const Scalar di, const Scalar ds,
    const Scalar ksi)
    : Base(state, 1, true, true, true),
      pin_model_(*state->get_pinocchio()),
      geom_model_(geom_model),
      pair_id_(pair_id),
      di_(di),
      ds_(ds),
      ksi_(ksi) {
  if (static_cast<pinocchio::FrameIndex>(geom_model_->collisionPairs.size()) <=
      pair_id) {
    throw_pretty(
        "Invalid argument: "
        << "the pair index is wrong (it does not exist in the geometry model)");
  }
}

template <typename Scalar>
ResidualModelVelocityAvoidanceTpl<
    Scalar>::~ResidualModelVelocityAvoidanceTpl() {}

template <typename Scalar>
void ResidualModelVelocityAvoidanceTpl<Scalar>::calc(
    const boost::shared_ptr<ResidualDataAbstract> &data,
    const Eigen::Ref<const VectorXs> &, const Eigen::Ref<const VectorXs> &) {
  Data *d = static_cast<Data *>(data.get());

  // clear the hppfcl results
  d->res.clear();

  const auto &cp = geom_model_->collisionPairs[pair_id_];
  const auto &geom_1 = geom_model_->geometryObjects[cp.first];
  const auto &geom_2 = geom_model_->geometryObjects[cp.second];
  const pinocchio::Model::JointIndex joint_id_1 = geom_1.parentJoint;
  const pinocchio::Model::JointIndex joint_id_2 = geom_2.parentJoint;

  // Update geometry placement
  if (joint_id_1 > 0) {
    d->oMg_id_1 = d->pinocchio->oMi[joint_id_1] * geom_1.placement;
  } else {
    d->oMg_id_1 = geom_1.placement;
  }

  if (joint_id_2 > 0) {
    d->oMg_id_2 = d->pinocchio->oMi[joint_id_2] * geom_2.placement;
  } else {
    d->oMg_id_2 = geom_2.placement;
  }

  // compute distance between geometries
  d->distance = hpp::fcl::distance(
      geom_1.geometry.get(), toFclTransform3f(d->oMg_id_1),
      geom_2.geometry.get(), toFclTransform3f(d->oMg_id_2), d->req, d->res);

  // compute velocity
  d->m1 =
      pinocchio::getFrameVelocity(pin_model_, *d->pinocchio, geom_1.parentFrame,
                                  pinocchio::LOCAL_WORLD_ALIGNED);
  d->m2 =
      pinocchio::getFrameVelocity(pin_model_, *d->pinocchio, geom_2.parentFrame,
                                  pinocchio::LOCAL_WORLD_ALIGNED);

  // Crate labels for points
  const Vector3s &x1 = d->res.nearest_points[0];
  const Vector3s &x2 = d->res.nearest_points[1];
  const Vector3s &c1 = d->oMg_id_1.translation();
  const Vector3s &c2 = d->oMg_id_2.translation();
  // Create labels for velocities
  const Vector3s &v1 = d->m1.linear();
  const Vector3s &v2 = d->m2.linear();
  const Vector3s &w1 = d->m1.angular();
  const Vector3s &w2 = d->m2.angular();

  // Precompute differences as they are often used;
  d->x_diff = x1 - x2;
  d->x1_c1_diff = x1 - c1;
  d->x2_c2_diff = x2 - c2;
  // Precompute cross products as they are used many times
  d->x_diff_cross_x1_c1_diff.noalias() = d->x_diff.cross(d->x1_c1_diff);
  d->x_diff_cross_x2_c2_diff.noalias() = d->x_diff.cross(d->x2_c2_diff);

  d->Ldot = d->x_diff.dot(v1 - v2) - d->x_diff_cross_x1_c1_diff.dot(w1) +
            d->x_diff_cross_x2_c2_diff.dot(w2);
  data->r[0] =
      (d->Ldot / d->distance) + ksi_ * (d->distance - ds_) / (di_ - ds_);
}

template <typename Scalar>
void ResidualModelVelocityAvoidanceTpl<Scalar>::calcDiff(
    const boost::shared_ptr<ResidualDataAbstract> &data,
    const Eigen::Ref<const VectorXs> &x, const Eigen::Ref<const VectorXs> &) {
  Data *d = static_cast<Data *>(data.get());

  const std::size_t nq = state_->get_nq();
  const std::size_t nv = state_->get_nv();
  d->q = x.head(nq);
  d->v = x.tail(nv);

  // Create labels for geometries
  const auto &cp = geom_model_->collisionPairs[pair_id_];
  const auto &geom_1 = geom_model_->geometryObjects[cp.first];
  const auto &geom_2 = geom_model_->geometryObjects[cp.second];
  // Crate labels for points
  const Vector3s &x1 = d->res.nearest_points[0];
  const Vector3s &x2 = d->res.nearest_points[1];
  // Create labels for velocities
  const Vector3s &v1 = d->m1.linear();
  const Vector3s &v2 = d->m2.linear();
  const Vector3s &w1 = d->m1.angular();
  const Vector3s &w2 = d->m2.angular();
  // Convert sphere representation to a diagonal matrix
  const DiagonalMatrix3s D1 =
      std::static_pointer_cast<hpp::fcl::Ellipsoid>(geom_1.geometry)
          ->radii.cwiseInverse()
          .asDiagonal();
  const DiagonalMatrix3s D2 =
      std::static_pointer_cast<hpp::fcl::Ellipsoid>(geom_2.geometry)
          ->radii.cwiseInverse()
          .asDiagonal();

  // Store rotations of geometries in matrices
  const Matrix3s &R1 = d->oMg_id_1.rotation();
  const Matrix3s &R2 = d->oMg_id_2.rotation();

  const Matrix3s A1 = R1 * D1 * D1 * R1.transpose();
  const Matrix3s A2 = R2 * D2 * D2 * R2.transpose();

  const Scalar sol_lam1 = -d->x1_c1_diff.dot(d->x_diff);
  const Scalar sol_lam2 = d->x2_c2_diff.dot(d->x_diff);

  // Precompute inverse od distance for faster operations
  const Scalar distance_inv = 1.0 / d->distance;
  const Scalar dist_dot = d->Ldot * distance_inv;

  // Precompute components of the matrix that are repeating
  const Vector3s A1_x1_c1_diff = A1 * d->x1_c1_diff;
  const Vector3s A2_x2_c2_diff = A2 * d->x2_c2_diff;
  const Matrix3s sol_lam1_A1 = sol_lam1 * A1;
  const Matrix3s sol_lam2_A2 = sol_lam2 * A2;
  const Matrix3s x1_c1_diff_skew = pinocchio::skew(d->x1_c1_diff);
  const Matrix3s x2_c2_diff_skew = pinocchio::skew(d->x2_c2_diff);

  // Fill Lyc matrix only with the blocks that are changing
  d->Lyc.template topLeftCorner<3, 3>() = -sol_lam1_A1;
  d->Lyc.template block<3, 3>(3, 3) = -sol_lam2_A2;
  d->Lyc.template block<1, 3>(6, 0) = -A1_x1_c1_diff;
  d->Lyc.template bottomRightCorner<1, 3>() = -A2_x2_c2_diff;

  // Fill Lyr matrix only with the blocks that are changing
  d->Lyr.template topLeftCorner<3, 3>().noalias() =
      sol_lam1 * (A1 * x1_c1_diff_skew - pinocchio::skew(A1_x1_c1_diff));
  d->Lyr.template block<3, 3>(3, 3).noalias() =
      sol_lam2 * (A2 * x2_c2_diff_skew - pinocchio::skew(A2_x2_c2_diff));
  d->Lyr.template block<1, 3>(6, 0).noalias() =
      d->x1_c1_diff.transpose() * A1 * x1_c1_diff_skew;
  d->Lyr.template bottomRightCorner<1, 3>().noalias() =
      d->x2_c2_diff.transpose() * A2 * x2_c2_diff_skew;

<<<<<<< HEAD
  // Optimized Lyy explicit inversion
  // Inversion is done as inversion of a block matrix in a form
  // |  M   b.T |-1   | M^-1 + M^-1 b N b^T M^-1   -M^-1 b N |
  // |          |   = |                                      |
  // |  b    0  |     |      (-M^-1 b N)^T              N    |
  // Where N = (b^T M^-1 b)^-1

  // Invert upper left block of Lyy matrix
  //
  //     | M1  -I |-1   |    (M1 - M2^-1)^-1     M2^-1 (M1 - M2^-1)^-1 |
  // M = |        |   = |                                              |
  //     | -I  M2 |     | M1^-1 (M2 - M1^-1)^-1     (M2 - M1^-1)^-1    |
  //
  const Matrix3s M1 = Matrix3s::Identity(3, 3) + sol_lam1_A1;
  const Matrix3s M2 = Matrix3s::Identity(3, 3) + sol_lam2_A2;
  const Matrix3s M1_inv = M1.inverse();
  const Matrix3s M2_inv = M2.inverse();
  const Matrix3s M1_M2_inv_inv = (M1 - M2_inv).inverse();
  const Matrix3s M2_M1_inv_inv = (M2 - M1_inv).inverse();
  // Compute upper left, upper right, lower left and lower right block of M^-1
  const Matrix3s &M_up_l = M1_M2_inv_inv;
  const Matrix3s M_up_r = M2_inv * M1_M2_inv_inv;
  const Matrix3s M_ls_l = M1_inv * M2_M1_inv_inv;
  const Matrix3s &M_ls_r = M2_M1_inv_inv;
  // Compose final M inverse matrix
  const Matrix6s M_inv =
      (Matrix6s() << M_up_l, M_up_r, M_ls_l, M_ls_r).finished();
  // Compose final inverse of Lyy.
  // b vector is block sparse, hence full matrix dot product can be composed of
  // series of smaller vector X matrix X vector products.
  const Vector3s &b1 = A1_x1_c1_diff;  // First non zero vector of b
  const Vector3s &b2 = A2_x2_c2_diff;  // Second non zero vector of b
  // Precompute M^-1 b
  const Matrix62s M_inv_b =
      (Matrix62s() << M_up_l * b1, M_up_r * b2, M_ls_l * b1, M_ls_r * b2)
          .finished();
  // Use only non zero components of the b vector to finish computing N
  const Matrix2s N =
      (Matrix2s() << b1.transpose() * M_inv_b.template topRows<3>(),
       b2.transpose() * M_inv_b.template bottomRows<3>())
          .finished()
          .inverse();
  const Matrix62s M_inv_b_N = M_inv_b * N;
  const Matrix8s Lyy_inv =
      (Matrix8s() << M_inv_b_N * M_inv_b.transpose() - M_inv, -M_inv_b_N,
       -M_inv_b_N.transpose(), N)
          .finished();

  const Matrix86s yc = Lyy_inv * d->Lyc;
  const Matrix86s yr = Lyy_inv * d->Lyr;
=======
  const Matrix812s Lyth =
      (Matrix812s() << d->Lyc.template leftCols<3>(),
       d->Lyr.template leftCols<3>(), d->Lyc.template rightCols<3>(),
       d->Lyr.template rightCols<3>())
          .finished();

  // TODO find better matrix inversion
  const Matrix8s Lyy_inv = -1.0 * d->Lyy.inverse();
  const Matrix812s yth = Lyy_inv * Lyth;
>>>>>>> 7d43a6d6

  const Matrix312s dx1 = yth.template topRows<3>();
  const Matrix312s dx2 = yth.template middleRows<3>(3);

  // Precompute difference of vectors
  const Matrix312s dx_diff = dx1 - dx2;

  const Vector12s dL_dtheta =
      (Vector12s() << d->x_diff, -d->x_diff_cross_x1_c1_diff, -d->x_diff,
       d->x_diff_cross_x2_c2_diff)
          .finished();

  const Matrix3s x_diff_skew = pinocchio::skew(d->x_diff);

  Matrix12s ddL_dtheta2;
  // Initialize matrix
  ddL_dtheta2 << dx_diff, -x_diff_skew * dx1 + x1_c1_diff_skew * dx_diff,
      -dx_diff, x_diff_skew * dx2 - x2_c2_diff_skew * dx_diff;
  // Update only certain blocks of the matrix
  ddL_dtheta2.template block<3, 3>(3, 0) =
      ddL_dtheta2.template block<3, 3>(3, 0) + x_diff_skew;
  ddL_dtheta2.template block<3, 3>(9, 6) =
      ddL_dtheta2.template block<3, 3>(9, 6) - x_diff_skew;

  // Compute (1 / distance)^2
  const Scalar distance_inv_pow = distance_inv * distance_inv;
  const Vector12s theta_dot = (Vector12s() << v1, w1, v2, w2).finished();
  const Vector12s d_dist_dot_dtheta =
      ((theta_dot.transpose() * ddL_dtheta2) * distance_inv).transpose() -
      (dist_dot * distance_inv_pow * dL_dtheta);

  pinocchio::computeJointJacobians(pin_model_, *d->pinocchio, d->q);
  pinocchio::computeFrameJacobian(pin_model_, *d->pinocchio, d->q,
                                  geom_1.parentFrame,
                                  pinocchio::LOCAL_WORLD_ALIGNED, d->J1);
  pinocchio::computeFrameJacobian(pin_model_, *d->pinocchio, d->q,
                                  geom_2.parentFrame,
                                  pinocchio::LOCAL_WORLD_ALIGNED, d->J2);

  d->d_theta_dq << d->J1, d->J2;

  pinocchio::computeForwardKinematicsDerivatives(pin_model_, *d->pinocchio,
                                                 d->q, d->v, d->__a);
  pinocchio::getFrameVelocityDerivatives(pin_model_, *d->pinocchio,
                                         geom_1.parentFrame, pinocchio::LOCAL,
                                         d->in1_dnu1_dq, d->in1_dnu1_dqdot);
  pinocchio::getFrameVelocityDerivatives(pin_model_, *d->pinocchio,
                                         geom_2.parentFrame, pinocchio::LOCAL,
                                         d->in2_dnu2_dq, d->in2_dnu2_dqdot);

  // Rewrite data to d_theta_dot_dq vector. Only rows 0:3 and 6:9 are non zero
  d->d_theta_dot_dq << R1 * d->in1_dnu1_dq.template topRows<3>() -
                           pinocchio::skew(v1) * R1 *
                               d->in1_dnu1_dqdot.template bottomRows<3>(),
      R1 * d->in1_dnu1_dq.template bottomRows<3>(),
      R2 * d->in2_dnu2_dq.template topRows<3>() -
          pinocchio::skew(v2) * R2 * d->in2_dnu2_dqdot.template bottomRows<3>(),
      R2 * d->in2_dnu2_dq.template bottomRows<3>();

  const Vector12s d_dist_dot_dtheta_dot = dL_dtheta * distance_inv;
  d->d_dist_dot_dq.noalias() =
      d_dist_dot_dtheta.transpose() * d->d_theta_dq +
      d_dist_dot_dtheta_dot.transpose() * d->d_theta_dot_dq;

  // Transport the jacobian of frame 1 into the jacobian associated to x1
  const Vector3s &p1 = d->pinocchio->oMf[geom_1.parentFrame].translation();
  d->f1Mp1.translation(x1 - p1);
  d->jacobian1.noalias() = d->f1Mp1.toActionMatrixInverse() * d->J1;

  const Vector3s &p2 = d->pinocchio->oMf[geom_2.parentFrame].translation();
  d->f2Mp2.translation(x2 - p2);
  d->jacobian2.noalias() = d->f2Mp2.toActionMatrixInverse() * d->J2;

  d->J.noalias() =
      distance_inv * d->x_diff.transpose() *
      (d->jacobian1.template topRows<3>() - d->jacobian2.template topRows<3>());

  d->ddistdot_dq_val.topRows(nq) =
      d->d_dist_dot_dq - (d->J * ksi_ / (di_ - ds_));
  // Compute and store d_dist_dot_dqdot
  const Matrix12xLike &dtheta_dot_dqdot = d->d_theta_dq;
  d->ddistdot_dq_val.bottomRows(nv).noalias() =
      d_dist_dot_dtheta_dot.transpose() * dtheta_dot_dqdot;

  data->Rx = d->ddistdot_dq_val.transpose().eval();
}
template <typename Scalar>
boost::shared_ptr<ResidualDataAbstractTpl<Scalar> >
ResidualModelVelocityAvoidanceTpl<Scalar>::createData(
    DataCollectorAbstract *const data) {
  return boost::allocate_shared<Data>(Eigen::aligned_allocator<Data>(), this,
                                      data);
}

template <typename Scalar>
const pinocchio::GeometryModel &
ResidualModelVelocityAvoidanceTpl<Scalar>::get_geometry() const {
  return *geom_model_.get();
}

template <typename Scalar>
pinocchio::PairIndex ResidualModelVelocityAvoidanceTpl<Scalar>::get_pair_id()
    const {
  return pair_id_;
}

template <typename Scalar>
void ResidualModelVelocityAvoidanceTpl<Scalar>::set_pair_id(
    const pinocchio::PairIndex pair_id) {
  pair_id_ = pair_id;
}

template <typename Scalar>
Scalar ResidualModelVelocityAvoidanceTpl<Scalar>::get_di() const {
  return di_;
}

template <typename Scalar>
void ResidualModelVelocityAvoidanceTpl<Scalar>::set_di(const Scalar di) {
  di_ = di;
}

template <typename Scalar>
Scalar ResidualModelVelocityAvoidanceTpl<Scalar>::get_ds() const {
  return ds_;
}

template <typename Scalar>
void ResidualModelVelocityAvoidanceTpl<Scalar>::set_ds(const Scalar ds) {
  ds_ = ds;
}

template <typename Scalar>
Scalar ResidualModelVelocityAvoidanceTpl<Scalar>::get_ksi() const {
  return ksi_;
}

template <typename Scalar>
void ResidualModelVelocityAvoidanceTpl<Scalar>::set_ksi(const Scalar ksi) {
  ksi_ = ksi;
}

}  // namespace colmpc

#endif  // PINOCCHIO_WITH_HPP_FCL
#endif  // COLMPC_RESIDUAL_VELOCITY_AVOIDANCE_HXX_<|MERGE_RESOLUTION|>--- conflicted
+++ resolved
@@ -177,7 +177,6 @@
   d->Lyr.template bottomRightCorner<1, 3>().noalias() =
       d->x2_c2_diff.transpose() * A2 * x2_c2_diff_skew;
 
-<<<<<<< HEAD
   // Optimized Lyy explicit inversion
   // Inversion is done as inversion of a block matrix in a form
   // |  M   b.T |-1   | M^-1 + M^-1 b N b^T M^-1   -M^-1 b N |
@@ -228,17 +227,13 @@
 
   const Matrix86s yc = Lyy_inv * d->Lyc;
   const Matrix86s yr = Lyy_inv * d->Lyr;
-=======
   const Matrix812s Lyth =
       (Matrix812s() << d->Lyc.template leftCols<3>(),
        d->Lyr.template leftCols<3>(), d->Lyc.template rightCols<3>(),
        d->Lyr.template rightCols<3>())
           .finished();
 
-  // TODO find better matrix inversion
-  const Matrix8s Lyy_inv = -1.0 * d->Lyy.inverse();
   const Matrix812s yth = Lyy_inv * Lyth;
->>>>>>> 7d43a6d6
 
   const Matrix312s dx1 = yth.template topRows<3>();
   const Matrix312s dx2 = yth.template middleRows<3>(3);
