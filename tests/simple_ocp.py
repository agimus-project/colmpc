--- conflicted
+++ resolved
@@ -6,12 +6,8 @@
 from numpy import r_
 from viewer import add_cube_to_viewer, add_sphere_to_viewer, create_viewer
 from wrapper_panda import PandaWrapper
-<<<<<<< HEAD
-np.set_printoptions(precision=4, linewidth=350, suppress=True,threshold=1e6)
-=======
 
 np.set_printoptions(precision=4, linewidth=350, suppress=True, threshold=1e6)
->>>>>>> 6c412e26
 
 # from VelocityResidual import ResidualModelVelocityAvoidance
 # from colmpc import ResidualModelVelocityAvoidance
@@ -88,24 +84,10 @@
 rdata, gdata = rmodel.createData(), gmodel.createData()
 
 gmodel.addCollisionPair(
-<<<<<<< HEAD
                 pin.CollisionPair(
                     gmodel.getGeometryId("el1"),
                     gmodel.getGeometryId("el2"),
                 ))
-=======
-    pin.CollisionPair(
-        gmodel.getGeometryId("el1"),
-        gmodel.getGeometryId("el2"),
-    )
-)
-#### Creating the visualizer
-viz = create_viewer(rmodel, gmodel, vmodel)
-
-viz.display(INITIAL_CONFIG)
-add_sphere_to_viewer(viz, "goal", 5e-2, TARGET_POSE.translation, color=100000)
-
->>>>>>> 6c412e26
 
 #### Creating the OCP
 
@@ -227,7 +209,6 @@
 ddp.solve(XS_init, US_init, 100)
 
 
-<<<<<<< HEAD
 # while True:
     # for i,xs in enumerate(ddp.xs):
         # q = np.array(xs[:7].tolist())
@@ -260,19 +241,4 @@
 
 plt.plot(d)
 plt.plot([0]*len(d))
-plt.show()
-=======
-while True:
-    for i, xs in enumerate(ddp.xs):
-        q = np.array(xs[:7].tolist())
-        pin.framesForwardKinematics(rmodel, rdata, q)
-        add_cube_to_viewer(
-            viz,
-            "vcolmpc" + str(i),
-            [2e-2, 2e-2, 2e-2],
-            rdata.oMf[rmodel.getFrameId("panda2_rightfinger")].translation,
-            color=100000000,
-        )
-        viz.display(np.array(xs[:7].tolist()))
-        input()
->>>>>>> 6c412e26
+plt.show()