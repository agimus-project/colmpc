cff-version: 1.2.0
title: 'Model predictive control under hard collision avoidance constraints for a robotic arm'
message: 'If you use this software, please cite it using the metadata from this file.'
type: conference-paper
authors:
  - given-names: Arthur
    family-names: Haffemayer
    email: ahaffemaye@laas.fr
  - given-names: Armand
    family-names: Jordana
<<<<<<< HEAD
  - given-names: Médéric  
    family-names: Fourmy
  - given-names: Krzysztof  
    family-names: Wojciechowski
  - given-names: Guilhem  
    family-names: Saurel
  - given-names: Vladimír  
    family-names: Petrík
  - given-names: Florent Lamiraux 
    family-names: Lamiraux
  - given-names: Nicolas 
=======
  - given-names:  Médéric
    family-names: Fourmy
  - given-names:  Krzysztof
    family-names: Wojciechowski
  - given-names:  Guilhem
    family-names: Saurel
  - given-names:  Vladimír
    family-names: Petrík
  - given-names:  Florent Lamiraux
    family-names: Lamiraux
  - given-names:  Nicolas Mansard
>>>>>>> d175ed5f
    family-names: Mansard
identifiers:
  - type: url
    value: 'https://dumas.ccsd.cnrs.fr/AGIMUS/hal-04425002v2'
  - type: repository-code
    value: 'https://github.com/agimus-project/colmpc'
url: 'https://gepettoweb.laas.fr/articles/haffemayer2024.html'
abstract: >
  We design a method to control the motion of a manipulator
  robot while strictly enforcing collision avoidance in a
  dynamic obstacle field. We rely on model predictive
  control while formulating collision avoidance as a hard
  constraint. We express the constraint as the requirement
  for a signed distance function to be positive between
  pairs of strictly convex objects. Among various
  formulations, we provide a suitable definition for this
  signed distance and for the analytical derivatives needed
  by the numerical solver to enforce the constraint. The
  method is completely implemented on a manipulator "Panda"
  robot, and the efficient open-source implementation is
  provided along with the paper. We experimentally
  demonstrate the efficiency of our approach by performing
  dynamic tasks in an obstacle field while reacting to
  non-modeled perturbations.
license: BSD-2-Clause<|MERGE_RESOLUTION|>--- conflicted
+++ resolved
@@ -8,7 +8,6 @@
     email: ahaffemaye@laas.fr
   - given-names: Armand
     family-names: Jordana
-<<<<<<< HEAD
   - given-names: Médéric  
     family-names: Fourmy
   - given-names: Krzysztof  
@@ -20,19 +19,6 @@
   - given-names: Florent Lamiraux 
     family-names: Lamiraux
   - given-names: Nicolas 
-=======
-  - given-names:  Médéric
-    family-names: Fourmy
-  - given-names:  Krzysztof
-    family-names: Wojciechowski
-  - given-names:  Guilhem
-    family-names: Saurel
-  - given-names:  Vladimír
-    family-names: Petrík
-  - given-names:  Florent Lamiraux
-    family-names: Lamiraux
-  - given-names:  Nicolas Mansard
->>>>>>> d175ed5f
     family-names: Mansard
 identifiers:
   - type: url
